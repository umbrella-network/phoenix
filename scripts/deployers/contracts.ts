require('custom-env').env(); // eslint-disable-line

import { verifyContract } from '../utils/verifyContract';
import { ethers } from 'hardhat';
import { Contract, Wallet, BigNumber, Signer } from 'ethers';

import configuration from '../../config';
import Registry from '../../artifacts/contracts/Registry.sol/Registry.json';
import ERC20 from '@openzeppelin/contracts/build/contracts/ERC20.json';
import { TransactionReceipt } from '@ethersproject/providers';

import { constructorAbi, getProvider, isLocalNetwork, toBytes32, waitForTx } from '../utils/helpers';

const config = configuration();
const provider = getProvider();

interface Validator {
  wallet: Wallet;
  location: string;
  balance: BigNumber;
  privateKey: string;
}

export const deployChain = async (contractRegistryAddress: string): Promise<Contract> => {
  console.log('deploying Chain...');
  const ChainContract = await ethers.getContractFactory('Chain');
  const chainArgs = [contractRegistryAddress, config.chain.padding];
  const chainArgsTypes = ['address', 'uint256'];

  const chain = await ChainContract.deploy(...chainArgs);
  await chain.deployed();
  console.log('Chain deployed at', chain.address);

  await verifyContract(chain.address, 'Chain', constructorAbi(chainArgsTypes, chainArgs));

  return chain;
};

export const deployValidatorRegistry = async (): Promise<Contract> => {
  console.log('deploying ValidatorRegistry...');
  const ValidatorRegistryContract = await ethers.getContractFactory('ValidatorRegistry');
  const validatorRegistry = await ValidatorRegistryContract.deploy();
  await validatorRegistry.deployed();

  await verifyContract(validatorRegistry.address, 'ValidatorRegistry', '');
  return validatorRegistry;
};

let contractRegistry: Contract;

export const registerContract = async (addresses: string[], names?: string[]): Promise<TransactionReceipt | null> => {
  if (!contractRegistry) {
    const [owner] = await ethers.getSigners();
    contractRegistry = new ethers.Contract(config.contractRegistry.address, Registry.abi, provider).connect(owner);
  }

  const tx = await (names
    ? contractRegistry.importAddresses(names, addresses)
    : contractRegistry.importContracts(addresses));
  return waitForTx(tx.hash, provider);
};

export const registerValidator = async (
  validatorRegistry: Contract,
  stakingBank: Contract,
  token: Contract,
  validatorId: number
): Promise<void> => {
  const validator = config.validators[validatorId];
  const validatorWallet = new ethers.Wallet(validator.privateKey, provider);
  const id = await validatorWallet.getAddress();

  let tx = await validatorRegistry.create(id, validator.location);
  await waitForTx(tx.hash, provider);

  const validatorData = await validatorRegistry.validators(id);
  console.log('Added validator with address ' + id + ' at location ' + validatorData.location);

  console.log('setting up staking...');
  if (config.token.address) {
    const balance = await token.balanceOf(id);

    if (balance.eq(0)) {
      console.warn(`validator ${id} don't have UMB to stake.`);
      return;
    }

    console.log(`validator ${id} balance: ${balance.toString()}`);

    tx = await token.connect(validatorWallet).approve(stakingBank.address, balance);
    await waitForTx(tx.hash, provider);

    tx = await stakingBank.receiveApproval(id);
    await waitForTx(tx.hash, provider);
  } else {
    tx = await token.mintApproveAndStake(stakingBank.address, id, `${validatorId + 1}${'0'.repeat(18)}`);
    await waitForTx(tx.hash, provider);
  }

  console.log('validator balance:', (await token.balanceOf(id)).toString());
  console.log('staked balance:', (await stakingBank.balanceOf(id)).toString());
};

const resolveTokenContract = async (signer: Signer): Promise<Contract> => {
  if (config.token.address) {
    console.log('using real token', config.token.address);
    return new Contract(config.token.address, ERC20.abi, signer);
  }

  console.log('deploying test token...');
  const TokenContract = await ethers.getContractFactory('Token');
  const tokenTypes = ['string', 'string'];
  const tokenArgs = [config.token.name, config.token.symbol];
  const token = await TokenContract.deploy(...tokenArgs);
  await token.deployed();
  await verifyContract(token.address, 'Token', constructorAbi(tokenTypes, tokenArgs));
  return token;
};

export const deployAllContracts = async (
  registryAddress = '',
  doRegistration = false
): Promise<{ chain: string; bank: string; validatorRegistry: string; token: string }> => {
  if (!config.validators.length) {
<<<<<<< HEAD
    const wallet = ethers.Wallet.createRandom({ extraEntropy: Buffer.from(Math.random().toString(10)) });
    console.log('random wallet:', { pk: wallet.privateKey, address: wallet.address });
=======
    const wallet = ethers.Wallet.createRandom({extraEntropy: Buffer.from(Math.random().toString(10))});
    console.log('random wallet:', {pk: wallet.privateKey, address: wallet.address});
>>>>>>> ab9b627b

    throw new Error(
      'please setup (VALIDATOR_PK, VALIDATOR_LOCATION) or (VALIDATOR_?_PK, VALIDATOR_?_LOCATION) in .env'
    );
  }

  const contractRegistryAddress = registryAddress || config.contractRegistry.address;

  if (!contractRegistryAddress) {
    throw new Error('contractRegistryAddress is empty');
  } else {
    console.log('CONTRACT REGISTRY ADDRESS:', contractRegistryAddress);
  }

  let contractRegistry;
  const [owner] = await ethers.getSigners();
  console.log('DEPLOYING FROM ADDRESS:', await owner.getAddress());

  if (doRegistration) {
    contractRegistry = new ethers.Contract(contractRegistryAddress, Registry.abi, provider).connect(owner);
  }

  console.log(config.validators);

  const validators: Validator[] = await Promise.all(
    config.validators.map(async ({ privateKey, location }) => {
      const wallet = new ethers.Wallet(privateKey, provider);
      const balance = await wallet.getBalance();
      console.log(`validator ${wallet.address} ETH balance:`, balance.toString());

      return { location, wallet, balance, privateKey };
    })
  );

  if (isLocalNetwork()) {
    for (const { balance, wallet } of validators) {
      if (balance.toString() === '0') {
        console.log('sending ETH to validator');
        const ownerBalance = await owner.getBalance();

        const tx = await owner.sendTransaction({
          to: wallet.address,
          value: ownerBalance.div(validators.length + 1).toHexString(),
        });
        await waitForTx(tx.hash, provider);
      }
    }
  } else {
    validators.forEach(({ balance, wallet }) => {
      if (balance.lt(BigNumber.from('10000000000000000'))) {
        throw Error(`validator ${wallet.address} does not have enough ETH`);
      }
    });
  }

  const useDummyToken = !config.token.address;
  const token = await resolveTokenContract(owner);

  if (contractRegistry) {
    console.log(`registering token... ${token.address} at ${toBytes32('UMB')}`);
    await registerContract([token.address], useDummyToken ? undefined : [toBytes32('UMB')]);
    console.log('Token registered:', await contractRegistry.getAddressByString('UMB'));
  } else {
    console.log('Token deployed to:', token.address);
  }

  const validatorRegistry = await deployValidatorRegistry();

  if (contractRegistry) {
    const tx = await contractRegistry.importAddresses([toBytes32('ValidatorRegistry')], [validatorRegistry.address]);
    await waitForTx(tx.hash, provider);
    console.log('validatorRegistry registered', await contractRegistry.getAddressByString('ValidatorRegistry'));
  } else {
    console.log('ValidatorRegistry deployed to:', validatorRegistry.address);
  }

  console.log('deploying StakingBank...');
  const StakingBankContract = await ethers.getContractFactory('StakingBank');

  const stakingBankArgs = [contractRegistryAddress, config.token.name, config.token.symbol];
  const stakingBankArgsTypes = ['address', 'string', 'string'];

  const stakingBank = await StakingBankContract.deploy(...stakingBankArgs);
  await stakingBank.deployed();

  if (contractRegistry) {
    await registerContract([stakingBank.address]);
    console.log('stakingBank registered', await contractRegistry.getAddress(await stakingBank.getName()));
  } else {
    console.log('StakingBank deployed to:', stakingBank.address);
  }

  await verifyContract(stakingBank.address, 'StakingBank', constructorAbi(stakingBankArgsTypes, stakingBankArgs));

  const chain = await deployChain(contractRegistryAddress);

  if (contractRegistry) {
    await registerContract([chain.address]);
    console.log('chain registered', await contractRegistry.getAddress(await chain.getName()));
  } else {
    console.log('Chain deployed to:', chain.address);
  }

  for (let i = 0; i < validators.length; i++) {
    await registerValidator(validatorRegistry, stakingBank, token, i);
  }

  const leader = await chain.getLeaderAddress();
  console.log('Current leader: ' + leader);

  return {
    token: token.address,
    chain: chain.address,
    bank: stakingBank.address,
    validatorRegistry: validatorRegistry.address,
  };
};<|MERGE_RESOLUTION|>--- conflicted
+++ resolved
@@ -122,13 +122,8 @@
   doRegistration = false
 ): Promise<{ chain: string; bank: string; validatorRegistry: string; token: string }> => {
   if (!config.validators.length) {
-<<<<<<< HEAD
-    const wallet = ethers.Wallet.createRandom({ extraEntropy: Buffer.from(Math.random().toString(10)) });
-    console.log('random wallet:', { pk: wallet.privateKey, address: wallet.address });
-=======
     const wallet = ethers.Wallet.createRandom({extraEntropy: Buffer.from(Math.random().toString(10))});
     console.log('random wallet:', {pk: wallet.privateKey, address: wallet.address});
->>>>>>> ab9b627b
 
     throw new Error(
       'please setup (VALIDATOR_PK, VALIDATOR_LOCATION) or (VALIDATOR_?_PK, VALIDATOR_?_LOCATION) in .env'
